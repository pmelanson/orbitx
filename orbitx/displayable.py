--- conflicted
+++ resolved
@@ -7,16 +7,13 @@
 import vpython
 import numpy as np
 from . import orbitx_pb2 as protos  # physics module
-<<<<<<< HEAD
+
 import orbitx.calculator
 import orbitx.calculator as calc
 import numpy as np
 import math
-=======
 
-import orbitx.calculator as calc
 
->>>>>>> 3472ebe0
 
 log = logging.getLogger()
 
@@ -114,16 +111,12 @@
     def _update_obj(self, entity: protos.Entity) -> None:
         self._entity = entity
         # update planet objects
-<<<<<<< HEAD
         self._obj.pos = calc.posn(self._entity)
         if entity.name == "AYSE":
             self._obj.axis = calc.ang_pos(self._entity.heading+np.pi)
         else:
             self._obj.axis = calc.ang_pos(self._entity.heading)
-=======
-        self._obj.pos = calc.posn(entity)
-        self._obj.axis = calc.ang_pos(entity.heading)
->>>>>>> 3472ebe0
+
         # update label objects
         self._label.text = self._label.text_function(entity)
         self._label.pos = calc.posn(entity)
